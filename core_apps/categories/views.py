--- conflicted
+++ resolved
@@ -1,17 +1,9 @@
-<<<<<<< HEAD
 from django_filters.rest_framework import DjangoFilterBackend
 from drf_yasg.utils import swagger_auto_schema
 from rest_framework import viewsets
 from rest_framework.pagination import PageNumberPagination
 
 from core_apps.common.renderers import GenericJSONRenderer
-=======
-from rest_framework import viewsets, status
-from rest_framework.pagination import PageNumberPagination
-from django_filters.rest_framework import DjangoFilterBackend
-from drf_yasg.utils import swagger_auto_schema
-from rest_framework.response import Response
->>>>>>> eeeccdb8
 
 from core_apps.common.renderers import GenericJSONRenderer
 from .models import Category
@@ -39,66 +31,45 @@
 
     @swagger_auto_schema(
         operation_summary="List Categories",
-<<<<<<< HEAD
         operation_description="Get a paginated list of all active categories",
-=======
-        operation_description="Get a paginated list of all active categories"
->>>>>>> eeeccdb8
     )
     def list(self, request, *args, **kwargs):
         return super().list(request, *args, **kwargs)
 
     @swagger_auto_schema(
         operation_summary="Create Category",
-<<<<<<< HEAD
         operation_description="Create a new category",
-=======
-        operation_description="Create a new category"
->>>>>>> eeeccdb8
+
     )
     def create(self, request, *args, **kwargs):
         return super().create(request, *args, **kwargs)
 
     @swagger_auto_schema(
         operation_summary="Retrieve Category",
-<<<<<<< HEAD
         operation_description="Get a specific category by its slug",
-=======
-        operation_description="Get a specific category by its slug"
->>>>>>> eeeccdb8
-    )
+
     def retrieve(self, request, *args, **kwargs):
         return super().retrieve(request, *args, **kwargs)
 
     @swagger_auto_schema(
         operation_summary="Update Category",
-<<<<<<< HEAD
         operation_description="Update all fields of a specific category",
-=======
-        operation_description="Update all fields of a specific category"
->>>>>>> eeeccdb8
+
     )
     def update(self, request, *args, **kwargs):
         return super().update(request, *args, **kwargs)
 
     @swagger_auto_schema(
         operation_summary="Partial Update Category",
-<<<<<<< HEAD
         operation_description="Update specific fields of a category",
-=======
-        operation_description="Update specific fields of a category"
->>>>>>> eeeccdb8
+
     )
     def partial_update(self, request, *args, **kwargs):
         return super().partial_update(request, *args, **kwargs)
 
     @swagger_auto_schema(
         operation_summary="Delete Category",
-<<<<<<< HEAD
         operation_description="Delete a specific category",
-=======
-        operation_description="Delete a specific category"
->>>>>>> eeeccdb8
     )
     def destroy(self, request, *args, **kwargs):
         return super().destroy(request, *args, **kwargs)