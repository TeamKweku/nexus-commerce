--- conflicted
+++ resolved
@@ -26,16 +26,4 @@
 	docker compose -f local.yml run --rm api python manage.py collectstatic --no-input --clear
 
 superuser:
-	docker compose -f local.yml run --rm api python manage.py createsuperuser
-<<<<<<< HEAD
-=======
-
-test:
-    DJANGO_SETTINGS_MODULE=config.settings.test pytest
-
-test-cov:
-    DJANGO_SETTINGS_MODULE=config.settings.test pytest --cov=core_apps
-
-test-file:
-    DJANGO_SETTINGS_MODULE=config.settings.test pytest $(file)
->>>>>>> d447e391
+	docker compose -f local.yml run --rm api python manage.py createsuperuser